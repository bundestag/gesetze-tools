--- conflicted
+++ resolved
@@ -248,11 +248,7 @@
             source, key = result
             date = source.get_date(key)
             if not self.consider_old and date + timedelta(days=30 * 12) < datetime.now():
-<<<<<<< HEAD
-                print("Skipped %s %s (too old)" % (law, result))
-=======
                 print(f"Skipped {law} {result} (too old)")
->>>>>>> 53e7873e
                 continue
             branch_name = source.get_branch_name(key)
             ident = source.get_ident(key)
@@ -313,19 +309,11 @@
         if not self.dry_run:
             self.repo.git.stash()
         try:
-<<<<<<< HEAD
-            print("git checkout -b %s" % branch)
-            if not self.dry_run:
-                self.repo.git.checkout(b=branch)
-        except GitCommandError:
-            print("git checkout %s" % branch)
-=======
             print(f"git checkout -b {branch}")
             if not self.dry_run:
                 self.repo.git.checkout(b=branch)
         except GitCommandError:
             print(f"git checkout {branch}")
->>>>>>> 53e7873e
             if not self.dry_run:
                 self.repo.git.checkout(branch)
         if not self.dry_run:
@@ -334,44 +322,19 @@
         for ident in commits:
             for law_name, source, key in commits[ident]:
                 for filename in self.laws[law_name]:
-<<<<<<< HEAD
-                    if os.path.exists(os.path.join(self.path, filename)):
-                        print("git add %s" % filename)
-=======
                     if (self.path / filename).exists():
                         print(f"git add {filename}")
->>>>>>> 53e7873e
                         if not self.dry_run:
                             self.repo.index.add([str(filename)])
                     else:
-<<<<<<< HEAD
-                        print("git rm %s" % filename)
-=======
                         print(f"git rm {str(filename)}")
->>>>>>> 53e7873e
-                        if not self.dry_run:
-                            self.repo.index.remove([str(filename)])
-            msg = source.get_message(key)
-<<<<<<< HEAD
-            print('git commit -m"%s"' % msg)
-=======
             print(f'git commit -m"{msg}"')
->>>>>>> 53e7873e
             if not self.dry_run:
                 self.repo.index.commit(msg)
             print("")
         print("git checkout master")
         if not self.dry_run:
             self.repo.heads.master.checkout()
-<<<<<<< HEAD
-        print("git merge %s --no-ff" % branch)
-=======
-        print(f"git merge {branch} --no-ff")
->>>>>>> 53e7873e
-        if not self.dry_run:
-            self.repo.git.merge(branch, no_ff=True)
-
-
 def main(arguments):
     kwargs = {
         'dry_run': arguments['--dry-run'],
