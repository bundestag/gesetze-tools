--- conflicted
+++ resolved
@@ -1,8 +1,4 @@
-<<<<<<< HEAD
 #!/usr/bin/env python3
-=======
-#!/usr/local/bin/python
->>>>>>> 4da5c5c5
 # coding: utf-8
 """LawDown - Law To Markdown.
 
@@ -100,14 +96,9 @@
             indent = self.indent_level
         first_indent = ''
         if self.last_list_index is not None:
-<<<<<<< HEAD
             space_count = max(0, len(self.indent_by) -
                               (len(self.last_list_index) + 1))
             first_indent = f" {self.indent_by[0:space_count]}"
-=======
-            space_count = max(0, len(self.indent_by) - (len(self.last_list_index) + 1))
-            first_indent = ' ' + self.indent_by[0:space_count]
->>>>>>> 4da5c5c5
             self.last_list_index = None
         if custombreaks:
             self.out(self.indent_by * indent)
@@ -159,11 +150,7 @@
             else:
                 if not attrs['ID'] in self.footnotes:
                     self.footnotes[attrs['ID']] = None
-<<<<<<< HEAD
                     self.write(f"[^{attrs['ID']}]")
-=======
-                    self.write('[^%s]' % attrs['ID'])
->>>>>>> 4da5c5c5
         if name == 'fussnoten': # add a state "kommentar" in which line breaks are not printed? Might be sufficient to do that on end of "kommentar"
             self.ignore_until = 'fussnoten'
         if name == "metadaten":
@@ -249,12 +236,8 @@
                 self.current_text += ' ![%s](%s) ' % (attrs.get('ALT', attrs['SRC']), attrs['SRC'])
             else:
                 self.flush_text()
-<<<<<<< HEAD
                 self.out_indented(
                     f"![{attrs.get('ALT', attrs['SRC'])}]({attrs['SRC']})")
-=======
-                self.out('![%s](%s)' % (attrs.get('ALT', attrs['SRC']), attrs['SRC']))
->>>>>>> 4da5c5c5
         elif name == 'dt': 
             self.state.append('read_list_index')#self.in_list_index = True
         elif name in ('u', 'b', 'f', 'sp', 'tgroup', 'quoter'): # skip tgroup only in state table?
@@ -464,18 +447,11 @@
         self.write(heading)
         self.write()
         if 'ausfertigung-datum' in self.meta:
-<<<<<<< HEAD
             self.write(
                 f"Ausfertigungsdatum\n:   {self.meta['ausfertigung-datum'][0]}\n")
         if 'periodikum' in self.meta and 'zitstelle' in self.meta:
             self.write(
                 f"Fundstelle\n:   {self.meta['periodikum'][0]}: {self.meta['zitstelle'][0]}\n")
-=======
-            self.write(u'Ausfertigungsdatum\n:   %s\n' % self.meta['ausfertigung-datum'][0])
-        if 'periodikum' in self.meta and 'zitstelle' in self.meta:
-            self.write(u'Fundstelle\n:   %s: %s\n' % (
-                self.meta['periodikum'][0], self.meta['zitstelle'][0]))
->>>>>>> 4da5c5c5
 
         for text in self.meta.get('standkommentar', []):
             try:
@@ -509,13 +485,9 @@
             link = title
         if 'titel' in self.meta:
             if title: # could also add the "brief" in "br" here
-<<<<<<< HEAD
                 title = f"{title} {self.meta['titel'][0]}"
             else:
                 title = self.meta['titel'][0]
-=======
-                title = u'%s %s' % (title, self.meta['titel'][0])
->>>>>>> 4da5c5c5
         if not title:
             return
         if self.heading_anchor:
@@ -566,16 +538,10 @@
 
 def main(arguments):
     if arguments['<inputpath>'] is None and arguments['<outputpath>'] is None:
-<<<<<<< HEAD
         # Python 3 code in this block
         with open(arguments['--name']) as infile:
             out = law_to_markdown(infile, sys.stdout)
         return
-=======
-        # law_to_markdown(sys.stdin, sys.stdout, name=arguments['--name'])
-        with open(arguments['--name']) as infile:
-            out = law_to_markdown(infile, sys.stdout)
->>>>>>> 4da5c5c5
     paths = set()
     for filename in Path(arguments['<inputpath>']).glob('*/*/*.xml'):
         inpath = filename.resolve().parent
@@ -608,8 +574,4 @@
         arguments = docopt(__doc__, version='LawDe 0.0.1')
         main(arguments)
     except KeyboardInterrupt:
-<<<<<<< HEAD
-        print("\nAbort")
-=======
-        print('\nAborted')
->>>>>>> 4da5c5c5
+        print("\nAbort")